--- conflicted
+++ resolved
@@ -29,10 +29,6 @@
 
 namespace po = boost::program_options;
 namespace fs = boost::filesystem;
-<<<<<<< HEAD
-
-=======
->>>>>>> 8b9d4518
 
 class point2d
 {
@@ -197,12 +193,7 @@
       // Export camera pose
       const Pose3 pose = sfmData.getPose(*view);
       Mat34 P = iterIntrinsic->second.get()->get_projective_equivalent(pose);
-<<<<<<< HEAD
-      std::ofstream fileP((fs::path(sOutDirectory) / (baseFilename + "_P.txt")).string());
-=======
       std::ofstream fileP((fs::path(outFolder) / (baseFilename + "_P.txt")).string());
-
->>>>>>> 8b9d4518
       fileP << std::setprecision(10)
            << P(0, 0) << " " << P(0, 1) << " " << P(0, 2) << " " << P(0, 3) << "\n"
            << P(1, 0) << " " << P(1, 1) << " " << P(1, 2) << " " << P(1, 3) << "\n"
@@ -220,12 +211,7 @@
       const Mat3 K = dynamic_cast<const Pinhole*>(sfmData.GetIntrinsicPtr(view->getIntrinsicId()))->K();
       const Mat3 R = pose.rotation();
       const Vec3 t = pose.translation();
-<<<<<<< HEAD
-      std::ofstream fileKRt((fs::path(sOutDirectory) / (baseFilename + "_KRt.txt")).string());
-=======
       std::ofstream fileKRt((fs::path(outFolder) / (baseFilename + "_KRt.txt")).string());
-
->>>>>>> 8b9d4518
       fileKRt << std::setprecision(10)
            << K(0, 0) << " " << K(0, 1) << " " << K(0, 2) << "\n"
            << K(1, 0) << " " << K(1, 1) << " " << K(1, 2) << "\n"
@@ -260,11 +246,7 @@
     // Export undistort image
     {
       const std::string srcImage = view->getImagePath();
-<<<<<<< HEAD
-      std::string dstColorImage = (fs::path(sOutDirectory) / (baseFilename + "." + image::EImageFileType_enumToString(outputFileType))).string();
-=======
       std::string dstColorImage = (fs::path(outFolder) / (baseFilename + ".exr")).string();
->>>>>>> 8b9d4518
 
       const IntrinsicBase* cam = iterIntrinsic->second.get();
       Image<RGBfColor> image, image_ud;
@@ -286,11 +268,7 @@
     
     // Export Seeds
     {
-<<<<<<< HEAD
-      const std::string seedsFilepath = (fs::path(sOutDirectory) / (baseFilename + "_seeds.bin")).string();
-=======
       const std::string seedsFilepath = (fs::path(outFolder) / (baseFilename + "_seeds.bin")).string();
->>>>>>> 8b9d4518
       std::ofstream seedsFile(seedsFilepath, std::ios::binary);
       
       const int nbSeeds = seedsPerView[viewId].size();
@@ -321,11 +299,7 @@
     os << viewId << "=" << static_cast<int>(view->getWidth()) << "x" << static_cast<int>(view->getHeight()) << os.widen('\n');
   }
 
-<<<<<<< HEAD
-  std::ofstream file2((fs::path(sOutDirectory) / std::string("mvs.ini")).string());
-=======
   std::ofstream file2((fs::path(outFolder) / "mvs.ini").string());
->>>>>>> 8b9d4518
   file2 << os.str();
   file2.close();
 
@@ -390,11 +364,7 @@
   // export
   {
     // Create output dir
-<<<<<<< HEAD
-    if (!fs::exists(outFolder))
-=======
     if(!fs::exists(outFolder))
->>>>>>> 8b9d4518
       fs::create_directory(outFolder);
 
     // Read the input SfM scene
