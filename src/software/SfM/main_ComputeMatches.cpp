--- conflicted
+++ resolved
@@ -483,24 +483,8 @@
   {
     case HOMOGRAPHY_MATRIX:
     {
-<<<<<<< HEAD
-      case HOMOGRAPHY_MATRIX:
-      {
-        const bool bGeometric_only_guided_matching = true;
-        filter_ptr->Robust_model_estimation(GeometricFilter_HMatrix_AC(std::numeric_limits<double>::infinity(), imax_iteration),
-          map_PutativesMatches, bGuided_matching,
-          bGeometric_only_guided_matching ? -1.0 : 0.6);
-        map_GeometricMatches = filter_ptr->Get_geometric_matches();
-      }
-      break;
-      case FUNDAMENTAL_MATRIX:
-      {
-        filter_ptr->Robust_model_estimation(GeometricFilter_FMatrix_AC(std::numeric_limits<double>::infinity(), imax_iteration),
-          map_PutativesMatches, bGuided_matching);
-        map_GeometricMatches = filter_ptr->Get_geometric_matches();
-=======
       const bool bGeometric_only_guided_matching = true;
-      filter_ptr->Robust_model_estimation(GeometricFilter_HMatrix_AC(4.0, imax_iteration),
+      filter_ptr->Robust_model_estimation(GeometricFilter_HMatrix_AC(std::numeric_limits<double>::infinity(), imax_iteration),
         map_PutativesMatches, bGuided_matching,
         bGeometric_only_guided_matching ? -1.0 : 0.6);
       map_GeometricMatches = filter_ptr->Get_geometric_matches();
@@ -508,14 +492,14 @@
     break;
     case FUNDAMENTAL_MATRIX:
     {
-      filter_ptr->Robust_model_estimation(GeometricFilter_FMatrix_AC(4.0, imax_iteration),
+      filter_ptr->Robust_model_estimation(GeometricFilter_FMatrix_AC(std::numeric_limits<double>::infinity(), imax_iteration),
         map_PutativesMatches, bGuided_matching);
       map_GeometricMatches = filter_ptr->Get_geometric_matches();
     }
     break;
     case ESSENTIAL_MATRIX:
     {
-      filter_ptr->Robust_model_estimation(GeometricFilter_EMatrix_AC(4.0, imax_iteration),
+      filter_ptr->Robust_model_estimation(GeometricFilter_EMatrix_AC(std::numeric_limits<double>::infinity(), imax_iteration),
         map_PutativesMatches, bGuided_matching);
       map_GeometricMatches = filter_ptr->Get_geometric_matches();
 
@@ -531,39 +515,12 @@
           // the pair will be removed
           vec_toRemove.push_back(iterMap->first);
         }
->>>>>>> a8548e9b
       }
       //-- remove discarded pairs
       for(std::vector<PairWiseMatches::key_type>::const_iterator
         iter =  vec_toRemove.begin(); iter != vec_toRemove.end(); ++iter)
       {
-<<<<<<< HEAD
-        filter_ptr->Robust_model_estimation(GeometricFilter_EMatrix_AC(std::numeric_limits<double>::infinity(), imax_iteration),
-          map_PutativesMatches, bGuided_matching);
-        map_GeometricMatches = filter_ptr->Get_geometric_matches();
-
-        //-- Perform an additional check to remove pairs with poor overlap
-        std::vector<PairWiseMatches::key_type> vec_toRemove;
-        for(PairWiseMatches::const_iterator iterMap = map_GeometricMatches.begin();
-          iterMap != map_GeometricMatches.end(); ++iterMap)
-        {
-          const size_t putativePhotometricCount = map_PutativesMatches.find(iterMap->first)->second.size();
-          const size_t putativeGeometricCount = iterMap->second.size();
-          const float ratio = putativeGeometricCount / (float)putativePhotometricCount;
-          if (putativeGeometricCount < 50 || ratio < .3f)  {
-            // the pair will be removed
-            vec_toRemove.push_back(iterMap->first);
-          }
-        }
-        //-- remove discarded pairs
-        for(std::vector<PairWiseMatches::key_type>::const_iterator
-          iter =  vec_toRemove.begin(); iter != vec_toRemove.end(); ++iter)
-        {
-          map_GeometricMatches.erase(*iter);
-        }
-=======
         map_GeometricMatches.erase(*iter);
->>>>>>> a8548e9b
       }
     }
     break;
