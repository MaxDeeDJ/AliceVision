--- conflicted
+++ resolved
@@ -665,13 +665,8 @@
     }
 
     // optical center
-<<<<<<< HEAD
-    if((refineOptions & REFINE_INTRINSICS_OPTICALCENTER_ALWAYS) ||
-       ((refineOptions & REFINE_INTRINSICS_OPTICALCENTER_IF_ENOUGH_DATA) && _minNbImagesToRefineOpticalCenter > 0 && usageCount >= _minNbImagesToRefineOpticalCenter))
-=======
     if((refineOptions & REFINE_INTRINSICS_OPTICALOFFSET_ALWAYS) ||
        ((refineOptions & REFINE_INTRINSICS_OPTICALOFFSET_IF_ENOUGH_DATA) && _minNbImagesToRefineOpticalCenter > 0 && usageCount >= _minNbImagesToRefineOpticalCenter))
->>>>>>> 38abd371
     {
       // refine optical center within 10% of the image size.
       assert(intrinsicBlock.size() >= 3);
