// This file is part of the AliceVision project.
// Copyright (c) 2016 AliceVision contributors.
// Copyright (c) 2012 openMVG contributors.
// This Source Code Form is subject to the terms of the Mozilla Public License,
// v. 2.0. If a copy of the MPL was not distributed with this file,
// You can obtain one at https://mozilla.org/MPL/2.0/.

#include "uid.hpp"

#include <aliceVision/sfmData/View.hpp>

#include <boost/algorithm/string/case_conv.hpp> 
#include <boost/filesystem.hpp>


namespace fs = boost::filesystem;

namespace aliceVision {
namespace sfmData {

std::size_t computeViewUID(const View& view)
{
  std::size_t uid = 0;
  const fs::path imagePath = view.getImagePath();

  {
      std::string ext = imagePath.extension().string();
      boost::to_lower(ext);
      stl::hash_combine(uid, ext);
  }

  const std::string& bodySerialNumber = view.getMetadataBodySerialNumber();
  const std::string& lensSerialNumber = view.getMetadataLensSerialNumber();

<<<<<<< HEAD
  if(view.hasMetadata("Exif:ImageUniqueID"))
  {
    stl::hash_combine(uid, view.getMetadataOrEmpty("Exif:ImageUniqueID"));
  }
  else if(
        (!bodySerialNumber.empty() || !lensSerialNumber.empty()) &&
        (view.hasMetadata("Exif:DateTimeOriginal") || view.hasMetadata("imageCounter"))
        )
  {
    // We can identify the image uniquely, so there is no need to use the image path into the UID.
=======
  const bool hasImageUniqueID = view.hasMetadata({"Exif:ImageUniqueID", "ImageUniqueID"});
  if(hasImageUniqueID)
  {
    stl::hash_combine(uid, view.getMetadata({"Exif:ImageUniqueID", "ImageUniqueID"}));
>>>>>>> 8d7753f8
  }
  else
  {
    // no metadata to identify the image, fallback to the filename
<<<<<<< HEAD
    stl::hash_combine(uid, imagePath.stem().string() + imagePath.extension().string());
  }

  if(!bodySerialNumber.empty())
    stl::hash_combine(uid, bodySerialNumber);
  if(!lensSerialNumber.empty())
    stl::hash_combine(uid, lensSerialNumber);

  if(view.hasMetadata("Exif:DateTimeOriginal"))
=======
    const fs::path imagePath = view.getImagePath();
    stl::hash_combine(uid, imagePath.filename().string());
  }

  if(!bodySerialNumber.empty() || !lensSerialNumber.empty())
  {
    stl::hash_combine(uid, bodySerialNumber);
    stl::hash_combine(uid, lensSerialNumber);
  }
  else if(!hasImageUniqueID)
  {
    // no metadata to identify the device, fallback to the folder path of the file
    const fs::path imagePath = view.getImagePath();
    stl::hash_combine(uid, imagePath.parent_path().generic_string());
  }

  if(view.hasMetadataDateTimeOriginal())
>>>>>>> 8d7753f8
  {
    stl::hash_combine(uid, view.getMetadataDateTimeOriginal());
    stl::hash_combine(uid, view.getMetadata({"Exif:SubsecTimeOriginal", "SubsecTimeOriginal"}));
  }
  else if(view.hasMetadata({"imageCounter"}))
  {
    // if the view is from a video camera
    stl::hash_combine(uid, view.getMetadata({"imageCounter"}));
  }
  else if (view.hasMetadata("DateTime"))
  {
    // if no original date/time, fallback to the file date/time
    stl::hash_combine(uid, view.getMetadata({"DateTime"}));
  }
  else
  {
      // if no original date/time, fallback to the file date/time
      std::time_t t = fs::last_write_time(imagePath);
      stl::hash_combine(uid, t);
  }

  // can't use view.getWidth() and view.getHeight() directly
  // because ground truth tests and previous version datasets
  // view UID use EXIF width and height (or 0)

  if(view.hasMetadata({"Exif:PixelXDimension", "PixelXDimension"}))
    stl::hash_combine(uid, std::stoi(view.getMetadata({"Exif:PixelXDimension", "PixelXDimension"})));

  if(view.hasMetadata({"Exif:PixelYDimension", "PixelYDimension"}))
    stl::hash_combine(uid, std::stoi(view.getMetadata({"Exif:PixelYDimension", "PixelYDimension"})));

  // limit to integer to maximize compatibility (like Alembic in Maya)
  uid = std::abs((int) uid);

  return uid;
}

void updateStructureWithNewUID(Landmarks &landmarks, const std::map<std::size_t, std::size_t> &oldIdToNew)
{
  // update the id in the visibility of each 3D point
  for(auto &iter : landmarks)
  {
    Landmark& currentLandmark = iter.second;
    
    // the new observations where to copy the existing ones
    // (needed as the key of the map is the idview)
    Observations newObservations;
    
    for(const auto &iterObs : currentLandmark.observations)
    {
      const auto idview = iterObs.first;
      const Observation &obs = iterObs.second;

      newObservations.emplace(oldIdToNew.at(idview), obs);
    }
    
    assert(currentLandmark.observations.size() == newObservations.size());
    currentLandmark.observations.swap(newObservations);
  }  
}


void sanityCheckLandmarks(const Landmarks &landmarks, const Views &views)
{
  for(const auto &iter : landmarks)
  {
    const Landmark& currentLandmark = iter.second;
    for(const auto &iterObs : currentLandmark.observations)
    {
      const auto idview = iterObs.first;

      // there must be a view with that id (in the map) and the view must have 
      // the same id (the member)
      assert(views.count(idview) == 1);
      assert(views.at(idview)->getViewId() == idview);
    }
  }  
}

void regenerateUID(SfMData &sfmdata, std::map<std::size_t, std::size_t> &oldIdToNew, bool sanityCheck)
{
  // if the views are empty, nothing to be done. 
  if(sfmdata.getViews().empty())
    return;
  
  regenerateViewUIDs(sfmdata.views, oldIdToNew);
  
  if(!sanityCheck)
    return;
  
  sanityCheckLandmarks(sfmdata.getLandmarks(), sfmdata.getViews());
  
  sanityCheckLandmarks(sfmdata.getControlPoints(), sfmdata.getViews());
  
}


void regenerateViewUIDs(Views &views, std::map<std::size_t, std::size_t> &oldIdToNew)
{
  // if the views are empty, nothing to be done. 
  if(views.empty())
    return;
  
  Views newViews;

  for(auto const &iter : views)
  {
    const View& currentView = *iter.second.get();

    // compute the view UID
    const std::size_t uid = computeViewUID(currentView);

    // update the mapping
    assert(oldIdToNew.count(currentView.getViewId()) == 0);
    oldIdToNew.emplace(currentView.getViewId(), uid);
    
    // add the view to the new map using the uid as key and change the id
    assert(newViews.count(uid) == 0);
    newViews.emplace(uid, iter.second);
    newViews[uid]->setViewId(uid);
  }
  
  assert(newViews.size() == views.size());
  views.swap(newViews);
}

}
}<|MERGE_RESOLUTION|>--- conflicted
+++ resolved
@@ -32,38 +32,21 @@
   const std::string& bodySerialNumber = view.getMetadataBodySerialNumber();
   const std::string& lensSerialNumber = view.getMetadataLensSerialNumber();
 
-<<<<<<< HEAD
-  if(view.hasMetadata("Exif:ImageUniqueID"))
-  {
-    stl::hash_combine(uid, view.getMetadataOrEmpty("Exif:ImageUniqueID"));
-  }
-  else if(
-        (!bodySerialNumber.empty() || !lensSerialNumber.empty()) &&
-        (view.hasMetadata("Exif:DateTimeOriginal") || view.hasMetadata("imageCounter"))
-        )
-  {
-    // We can identify the image uniquely, so there is no need to use the image path into the UID.
-=======
   const bool hasImageUniqueID = view.hasMetadata({"Exif:ImageUniqueID", "ImageUniqueID"});
   if(hasImageUniqueID)
   {
     stl::hash_combine(uid, view.getMetadata({"Exif:ImageUniqueID", "ImageUniqueID"}));
->>>>>>> 8d7753f8
+  }
+  else if(
+        (!bodySerialNumber.empty() || !lensSerialNumber.empty()) &&
+        (view.hasMetadata({"Exif:DateTimeOriginal"}) || view.hasMetadata({"imageCounter"}))
+        )
+  {
+    // We can identify the image uniquely, so there is no need to use the image path into the UID.
   }
   else
   {
     // no metadata to identify the image, fallback to the filename
-<<<<<<< HEAD
-    stl::hash_combine(uid, imagePath.stem().string() + imagePath.extension().string());
-  }
-
-  if(!bodySerialNumber.empty())
-    stl::hash_combine(uid, bodySerialNumber);
-  if(!lensSerialNumber.empty())
-    stl::hash_combine(uid, lensSerialNumber);
-
-  if(view.hasMetadata("Exif:DateTimeOriginal"))
-=======
     const fs::path imagePath = view.getImagePath();
     stl::hash_combine(uid, imagePath.filename().string());
   }
@@ -81,7 +64,6 @@
   }
 
   if(view.hasMetadataDateTimeOriginal())
->>>>>>> 8d7753f8
   {
     stl::hash_combine(uid, view.getMetadataDateTimeOriginal());
     stl::hash_combine(uid, view.getMetadata({"Exif:SubsecTimeOriginal", "SubsecTimeOriginal"}));
@@ -91,7 +73,7 @@
     // if the view is from a video camera
     stl::hash_combine(uid, view.getMetadata({"imageCounter"}));
   }
-  else if (view.hasMetadata("DateTime"))
+  else if (view.hasMetadata({"DateTime"}))
   {
     // if no original date/time, fallback to the file date/time
     stl::hash_combine(uid, view.getMetadata({"DateTime"}));
