# Headers
set(camera_files_headers
	camera.hpp
	cameraCommon.hpp
	cameraUndistortImage.hpp
	IntrinsicBase.hpp
	Pinhole.hpp
	PinholeBrown.hpp
	PinholeFisheye.hpp
	PinholeFisheye1.hpp
	PinholeRadial.hpp
)

# Sources
set(camera_files_test
  pinholeBrown_test.cpp
  pinholeFisheye1_test.cpp
  pinholeFisheye_test.cpp
  pinholeRadial_test.cpp
)

add_library(aliceVision_camera INTERFACE)

target_link_libraries(aliceVision_camera
  INTERFACE 
    aliceVision_geometry
    aliceVision_multiview
    aliceVision_image
    aliceVision_numeric
    aliceVision_stl
    aliceVision_system
)

install(TARGETS aliceVision_camera 
  EXPORT aliceVision-targets 
)

UNIT_TEST(aliceVision pinholeBrown    "aliceVision_camera")
UNIT_TEST(aliceVision pinholeFisheye  "aliceVision_camera")
UNIT_TEST(aliceVision pinholeFisheye1 "aliceVision_camera")
UNIT_TEST(aliceVision pinholeRadial   "aliceVision_camera")

add_custom_target(aliceVision_camera_ide SOURCES ${camera_files_headers} ${camera_files_test})

<<<<<<< HEAD
install(TARGETS aliceVision_camera
		DESTINATION lib
		EXPORT aliceVision-targets
		)
=======
set_property(TARGET aliceVision_camera_ide
  PROPERTY FOLDER AliceVision
)
>>>>>>> 4400dce7
<|MERGE_RESOLUTION|>--- conflicted
+++ resolved
@@ -42,13 +42,6 @@
 
 add_custom_target(aliceVision_camera_ide SOURCES ${camera_files_headers} ${camera_files_test})
 
-<<<<<<< HEAD
-install(TARGETS aliceVision_camera
-		DESTINATION lib
-		EXPORT aliceVision-targets
-		)
-=======
 set_property(TARGET aliceVision_camera_ide
   PROPERTY FOLDER AliceVision
-)
->>>>>>> 4400dce7
+)