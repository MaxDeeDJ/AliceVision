--- conflicted
+++ resolved
@@ -315,13 +315,9 @@
   const float igammaP = 1.0f;
   const int wsh = 3;
 
-<<<<<<< HEAD
-  mvsUtils::ImagesCache ic(mp, bandType);
+  using namespace imageIO;
+  mvsUtils::ImagesCache ic(mp, EImageColorSpace::LINEAR);
   PlaneSweepingCuda cps(cudaDeviceIndex, ic, mp, 1);
-=======
-  mvsUtils::ImagesCache ic(mp, imageIO::EImageColorSpace::LINEAR);
-  PlaneSweepingCuda cps(CUDADeviceNo, ic, mp, 1);
->>>>>>> 8cfb63b7
 
   for(const int rc : cams)
   {
@@ -332,20 +328,14 @@
       StaticVector<float> depthMap;
       int w = 0;
       int h = 0;
-      imageIO::readImage(getFileNameFromIndex(mp, rc, mvsUtils::EFileType::depthMap, 0), w, h, depthMap.getDataWritable(), imageIO::EImageColorSpace::NO_CONVERSION);
+      readImage(getFileNameFromIndex(mp, rc, mvsUtils::EFileType::depthMap, 0), w, h, depthMap.getDataWritable(), EImageColorSpace::NO_CONVERSION);
 
       StaticVector<Color> normalMap;
       normalMap.resize(mp.getWidth(rc) * mp.getHeight(rc));
       
       cps.computeNormalMap(&depthMap, &normalMap, rc, 1, igammaC, igammaP, wsh);
 
-<<<<<<< HEAD
-      imageIO::writeImage(normalMapFilepath, mp.getWidth(rc), mp.getHeight(rc), normalMap.getDataWritable(), imageIO::EImageQuality::LOSSLESS, imageIO::EImageColorSpace::NO_CONVERSION);
-=======
-      using namespace imageIO;
-      OutputFileColorSpace colorspace(EImageColorSpace::NO_CONVERSION);
-      writeImage(normalMapFilepath, mp->getWidth(rc), mp->getHeight(rc), normalMap.getDataWritable(), EImageQuality::LOSSLESS, colorspace);
->>>>>>> 8cfb63b7
+      writeImage(normalMapFilepath, mp.getWidth(rc), mp.getHeight(rc), normalMap.getDataWritable(), EImageQuality::LOSSLESS, OutputFileColorSpace(EImageColorSpace::NO_CONVERSION));
     }
   }
 }
